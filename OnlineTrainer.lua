local OnlineTrainer, parent = torch.class('nn.OnlineTrainer','nn.Trainer')

function OnlineTrainer:__init(...)
   parent.__init(self)
   -- unpack args
   xlua.unpack_class(self, {...},
      'OnlineTrainer', 

      'A general-purpose online trainer class.\n'
         .. 'Provides 4 user hooks to perform extra work after each sample, or each epoch:\n'
         .. '> trainer = nn.OnlineTrainer(...) \n'
         .. '> trainer.hookTrainSample = function(trainer, sample) ... end \n'
         .. '> trainer.hookTrainEpoch = function(trainer) ... end \n'
         .. '> trainer.hookTestSample = function(trainer, sample) ... end \n'
         .. '> trainer.hookTestEpoch = function(trainer) ... end \n'
         .. '> ',

      {arg='module', type='nn.Module', help='a module to train', req=true},
      {arg='criterion', type='nn.Criterion', 
       help='a criterion to estimate the error'},
      {arg='preprocessor', type='nn.Module', 
       help='a preprocessor to prime the data before the module'},
      {arg='optimizer', type='nn.Optimization', 
       help='an optimization method'}, 
      {arg='batchSize', type='number', 
       help='[mini] batch size', default=1},
      {arg='maxEpoch', type='number', 
       help='maximum number of epochs', default=50},
      {arg='dispProgress', type='boolean', 
       help='display a progress bar during training/testing', default=true},
      {arg='save', type='string', 
       help='path to save networks and log training'},
      {arg='timestamp', type='boolean', 
       help='if true, appends a timestamp to each network saved', default=false}
   )
end

function OnlineTrainer:log()
   -- save network
   local filename = self.save
   os.execute('mkdir -p ' .. sys.dirname(filename))
   if self.timestamp then
      -- use a timestamp to store all networks uniquely
      filename = filename .. '-' .. os.date("%Y_%m_%d_%X")
   else
      -- if no timestamp, just store the previous one
      if sys.filep(filename) then
         os.execute('mv ' .. filename .. ' ' .. filename .. '.old')
      end
   end
   print('<trainer> saving network to '..filename)
   local file = torch.DiskFile(filename,'w')
   self.module:write(file)
   file:close()
end

function OnlineTrainer:train(dataset)
   self.epoch = self.epoch or 1
   local module = self.module
   local criterion = self.criterion
   self.trainset = dataset

   while true do
      print('<trainer> on training set:')
      print("<trainer> online epoch # " .. self.epoch .. ' [batchSize = ' .. self.batchSize .. ']')

      self.time = sys.clock()
      self.currentError = 0
      for t = 1,dataset:size(),self.batchSize do
         -- disp progress
         if self.dispProgress then
            xlua.progress(t, dataset:size())
         end

         -- create mini batch
         local inputs = {}
         local targets = {}
         for i = t,math.min(t+self.batchSize-1,dataset:size()) do
            -- load new sample
<<<<<<< HEAD
            local sample = dataset[shuffledIndices[self.trainOffset + i]]
=======
            local sample = dataset[i]
>>>>>>> 987894db
            local input = sample[1]
            local target = sample[2]

            -- optional preprocess (no learning is done for that guy)
            if self.preprocessor then input = self.preprocessor:forward(input) end

            -- store input/target
            table.insert(inputs, input)
            table.insert(targets, target)
         end

         -- optimize the model given current input/target set
         local error = self.optimizer:forward(inputs, targets)

         -- accumulate error
         self.currentError = self.currentError + error

         -- call user hook, if any
         if self.hookTrainSample then
            self.hookTrainSample(self, {inputs[#inputs], targets[#targets]})
         end
      end

      self.currentError = self.currentError / dataset:size()
      print("<trainer> current error = " .. self.currentError)

      self.time = sys.clock() - self.time
      self.time = self.time / dataset:size()
      print("<trainer> time to learn 1 sample = " .. (self.time*1000) .. 'ms')

      if self.hookTrainEpoch then
         self.hookTrainEpoch(self)
      end

      if self.save then self:log() end

      self.epoch = self.epoch + 1

      if self.maxEpoch > 0 and self.epoch > self.maxEpoch then
         print("<trainer> you have reached the maximum number of epochs")
         break
      end
   end
end


function OnlineTrainer:test(dataset)
   print('<trainer> on testing Set:')

   local module = self.module
   local criterion = self.criterion
   self.currentError = 0
   self.testset = dataset

   self.time = sys.clock()
   for t = 1,dataset:size() do
      -- disp progress
      if self.dispProgress then
         xlua.progress(t, dataset:size())
      end

      -- get new sample
<<<<<<< HEAD
      local sample = dataset[shuffledIndices[self.testOffset + t]]
=======
      local sample = dataset[t]
>>>>>>> 987894db
      local input = sample[1]
      local target = sample[2]
      
      -- test sample through current model
      if self.preprocessor then input = self.preprocessor:forward(input) end
      if criterion then
         self.currentError = self.currentError + 
	    criterion:forward(module:forward(input), target)
      else
         local _,error = module:forward(input, target)
         self.currentError = self.currentError + error
      end

      -- user hook
      if self.hookTestSample then
         self.hookTestSample(self, sample)
      end
   end

   self.currentError = self.currentError / dataset:size()
   print("<trainer> test current error = " .. self.currentError)

   self.time = sys.clock() - self.time
   self.time = self.time / dataset:size()
   print("<trainer> time to test 1 sample = " .. (self.time*1000) .. 'ms')

   if self.hookTestEpoch then
      self.hookTestEpoch(self)
   end

   return self.currentError
end

function OnlineTrainer:write(file)
   parent.write(self,file)
   file:writeObject(self.module)
   file:writeObject(self.criterion)
end

function OnlineTrainer:read(file)
   parent.read(self,file)
   self.module = file:readObject()
   self.criterion = file:readObject()
end<|MERGE_RESOLUTION|>--- conflicted
+++ resolved
@@ -77,11 +77,7 @@
          local targets = {}
          for i = t,math.min(t+self.batchSize-1,dataset:size()) do
             -- load new sample
-<<<<<<< HEAD
-            local sample = dataset[shuffledIndices[self.trainOffset + i]]
-=======
             local sample = dataset[i]
->>>>>>> 987894db
             local input = sample[1]
             local target = sample[2]
 
@@ -144,11 +140,7 @@
       end
 
       -- get new sample
-<<<<<<< HEAD
-      local sample = dataset[shuffledIndices[self.testOffset + t]]
-=======
       local sample = dataset[t]
->>>>>>> 987894db
       local input = sample[1]
       local target = sample[2]
       
