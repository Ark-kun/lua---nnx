--- conflicted
+++ resolved
@@ -21,13 +21,9 @@
    )
    self.parametersT = nnx.getParameters(self.module)
    self.gradParametersT = nnx.getGradParameters(self.module)
-<<<<<<< HEAD
-=======
-   lbfgs.verbose = self.verbose
    if self.parallelize > 1 then
       self:setup_mapreduce()
    end
->>>>>>> ce7043e4
 end
 
 function LBFGS:forward(inputs, targets, options)
@@ -209,7 +205,7 @@
    --     according to the l-BFGS method
    self.output = lbfgs.run(self.parameters, self.gradParameters,
                            self.maxIterations, self.maxLineSearch,
-                           self.sparsity,self.verbose)
+                           self.sparsity, self.verbose)
 
    -- (4) last: read parameters back into the main (not parrallel) model
    self:unflatten(self.parametersT, self.gradParametersT)
